--- conflicted
+++ resolved
@@ -227,11 +227,7 @@
         specifier: 14.2.25
         version: 14.2.25(@playwright/test@1.55.0)(react-dom@18.3.1)(react@18.3.1)
       next-auth:
-<<<<<<< HEAD
         specifier: ^4.24.13
-=======
-        specifier: ^4.24.7
->>>>>>> 5e9b7be5
         version: 4.24.13(next@14.2.25)(react-dom@18.3.1)(react@18.3.1)
       react:
         specifier: ^18.3.1
@@ -8461,13 +8457,10 @@
       tinyexec: 0.3.2
     dev: true
 
-<<<<<<< HEAD
-=======
   /oauth4webapi@3.8.2:
     resolution: {integrity: sha512-FzZZ+bht5X0FKe7Mwz3DAVAmlH1BV5blSak/lHMBKz0/EBMhX6B10GlQYI51+oRp8ObJaX0g6pXrAxZh5s8rjw==}
     dev: false
 
->>>>>>> 5e9b7be5
   /oauth@0.9.15:
     resolution: {integrity: sha512-a5ERWK1kh38ExDEfoO6qUHJb32rd7aYmPHuyCu3Fta/cnICvYmgd2uhuKXvPD+PXB+gCEYYEaQdIRAjCOwAKNA==}
     dev: false
@@ -9033,8 +9026,6 @@
       pretty-format: 3.8.0
     dev: false
 
-<<<<<<< HEAD
-=======
   /preact-render-to-string@6.5.11(preact@10.24.3):
     resolution: {integrity: sha512-ubnauqoGczeGISiOh6RjX0/cdaF8v/oDXIjO85XALCQjwQP+SB4RDXXtvZ6yTYSjG+PC1QRP2AhPgCEsM2EvUw==}
     peerDependencies:
@@ -9047,7 +9038,6 @@
     resolution: {integrity: sha512-Z2dPnBnMUfyQfSQ+GBdsGa16hz35YmLmtTLhM169uW944hYL6xzTYkJjC07j+Wosz733pMWx0fgON3JNw1jJQA==}
     dev: false
 
->>>>>>> 5e9b7be5
   /preact@10.27.2:
     resolution: {integrity: sha512-5SYSgFKSyhCbk6SrXyMpqjb5+MQBgfvEKE/OC+PujcY34sOpqtr+0AZQtPYx5IA6VxynQ7rUPCtKzyovpj9Bpg==}
     dev: false
